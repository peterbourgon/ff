package ff

import (
	"bufio"
	"flag"
	"fmt"
	"io"
	"os"
	"strings"
)

// Parse the flags in the flag set from the provided (presumably commandline)
// args. Additional options may be provided to parse from a config file and/or
// environment variables in that priority order.
func Parse(fs *flag.FlagSet, args []string, options ...Option) error {
	var c Context
	for _, option := range options {
		option(&c)
	}

	if err := fs.Parse(args); err != nil {
<<<<<<< HEAD
		return err
=======
		return fmt.Errorf("error parsing commandline args: %w", err)
>>>>>>> c0f66057
	}

	provided := map[string]bool{}
	fs.Visit(func(f *flag.Flag) {
		provided[f.Name] = true
	})

	if c.configFile == "" && c.configFileFlagName != "" {
		if f := fs.Lookup(c.configFileFlagName); f != nil {
			c.configFile = f.Value.String()
		}
	}

	if c.configFile != "" && c.configFileParser != nil {
		f, err := os.Open(c.configFile)
		if err == nil {
			defer f.Close()
			err = c.configFileParser(f, func(name, value string) error {
				if fs.Lookup(name) == nil {
					if c.ignoreUndefined {
						return nil
					}
					return fmt.Errorf("config file flag %q not defined in flag set", name)
				}

				if provided[name] {
					return nil // commandline args take precedence
				}

				if err := fs.Set(name, value); err != nil {
					return fmt.Errorf("error setting flag %q from config file: %v", name, err)
				}

				return nil
			})
			if err != nil {
				return err
			}
		} else if err != nil && !c.allowMissingConfigFile {
			return err
		}
	}

	fs.Visit(func(f *flag.Flag) {
		provided[f.Name] = true
	})

	if c.envVarPrefix != "" || c.envVarNoPrefix {
		var errs []string
		fs.VisitAll(func(f *flag.Flag) {
			if provided[f.Name] {
				return // commandline args and config file take precedence
			}

			var key string
			{
				key = strings.ToUpper(f.Name)
				key = envVarReplacer.Replace(key)
				if !c.envVarNoPrefix {
					key = strings.ToUpper(c.envVarPrefix) + "_" + key
				}
			}
			if value := os.Getenv(key); value != "" {
				var values []string
				if c.envVarIgnoreCommas {
					values = []string{value}
				} else {
					values = strings.Split(value, ",")
				}
				for _, v := range values {
					if err := fs.Set(f.Name, v); err != nil {
						errs = append(errs, fmt.Sprintf("error setting flag %q from env var %q: %v", f.Name, key, err))
					}
				}
			}
		})
		if len(errs) > 0 {
			return fmt.Errorf("error parsing env vars: %s", strings.Join(errs, "; "))
		}
	}

	return nil
}

// Context contains private fields used during parsing.
type Context struct {
	configFile             string
	configFileFlagName     string
	configFileParser       ConfigFileParser
	allowMissingConfigFile bool
	envVarPrefix           string
	envVarNoPrefix         bool
	envVarIgnoreCommas     bool
	ignoreUndefined        bool
}

// Option controls some aspect of parse behavior.
type Option func(*Context)

// WithConfigFile tells parse to read the provided filename as a config file.
// Requires WithConfigFileParser, and overrides WithConfigFileFlag.
func WithConfigFile(filename string) Option {
	return func(c *Context) {
		c.configFile = filename
	}
}

// WithConfigFileFlag tells parse to treat the flag with the given name as a
// config file. Requires WithConfigFileParser, and is overridden by WithConfigFile.
func WithConfigFileFlag(flagname string) Option {
	return func(c *Context) {
		c.configFileFlagName = flagname
	}
}

// WithConfigFileParser tells parse how to interpret the config file provided via
// WithConfigFile or WithConfigFileFlag.
func WithConfigFileParser(p ConfigFileParser) Option {
	return func(c *Context) {
		c.configFileParser = p
	}
}

// WithAllowMissingConfigFile will permit parse to succeed, even if a provided
// config file doesn't exist.
func WithAllowMissingConfigFile(allow bool) Option {
	return func(c *Context) {
		c.allowMissingConfigFile = allow
	}
}

// WithEnvVarPrefix tells parse to look in the environment for variables with
// the given prefix. Flag names are converted to environment variables by
// capitalizing them, and replacing separator characters like periods or hyphens
// with underscores.
func WithEnvVarPrefix(prefix string) Option {
	return func(c *Context) {
		c.envVarPrefix = prefix
	}
}

// WithEnvVarNoPrefix tells parse to look in the environment for variables with
// no prefix. See WithEnvVarPrefix for an explanation of how flag names are
// converted to environment variables names.
func WithEnvVarNoPrefix() Option {
	return func(c *Context) {
		c.envVarNoPrefix = true
	}
}

// WithEnvVarIgnoreCommas tells parse to ignore commas in environment variable
// values, treating the complete value as a single string passed to the
// associated flag. By default, if an environment variable's value contains
// commas, each comma-delimited token is treated as a separate instance of the
// associated flag.
func WithEnvVarIgnoreCommas(ignore bool) Option {
	return func(c *Context) {
		c.envVarIgnoreCommas = ignore
	}
}

// WithIgnoreUndefined tells parse to ignore undefined flags that it encounters,
// which would normally throw an error.
func WithIgnoreUndefined(ignore bool) Option {
	return func(c *Context) {
		c.ignoreUndefined = ignore
	}
}

// ConfigFileParser interprets the config file represented by the reader
// and calls the set function for each parsed flag pair.
type ConfigFileParser func(r io.Reader, set func(name, value string) error) error

// PlainParser is a parser for config files in an extremely simple format. Each
// line is tokenized as a single key/value pair. The first whitespace-delimited
// token in the line is interpreted as the flag name, and all remaining tokens
// are interpreted as the value. Any leading hyphens on the flag name are
// ignored.
func PlainParser(r io.Reader, set func(name, value string) error) error {
	s := bufio.NewScanner(r)
	for s.Scan() {
		line := strings.TrimSpace(s.Text())
		if line == "" {
			continue // skip empties
		}

		if line[0] == '#' {
			continue // skip comments
		}

		var (
			name  string
			value string
			index = strings.IndexRune(line, ' ')
		)
		if index < 0 {
			name, value = line, "true" // boolean option
		} else {
			name, value = line[:index], strings.TrimSpace(line[index:])
		}

		if i := strings.Index(value, " #"); i >= 0 {
			value = strings.TrimSpace(value[:i])
		}

		if err := set(name, value); err != nil {
			return err
		}
	}
	return nil
}

var envVarReplacer = strings.NewReplacer(
	"-", "_",
	".", "_",
	"/", "_",
)<|MERGE_RESOLUTION|>--- conflicted
+++ resolved
@@ -19,11 +19,7 @@
 	}
 
 	if err := fs.Parse(args); err != nil {
-<<<<<<< HEAD
-		return err
-=======
 		return fmt.Errorf("error parsing commandline args: %w", err)
->>>>>>> c0f66057
 	}
 
 	provided := map[string]bool{}
