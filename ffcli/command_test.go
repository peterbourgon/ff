package ffcli_test

import (
	"bytes"
<<<<<<< HEAD
	"context"
	"flag"
	"fmt"
=======
	"errors"
	"flag"
>>>>>>> c0f66057
	"reflect"
	"strings"
	"testing"
	"time"

	"github.com/peterbourgon/ff/ffcli"
	"github.com/peterbourgon/ff/fftest"
)

func TestCommandRun(t *testing.T) {
	for _, testcase := range []struct {
		name     string
		args     []string
		rootvars fftest.Vars
		rootran  bool
		rootargs []string
		foovars  fftest.Vars
		fooran   bool
		fooargs  []string
		barvars  fftest.Vars
		barran   bool
		barargs  []string
	}{
		{
			name:    "root",
			rootran: true,
		},
		{
			name:     "root flags",
			args:     []string{"-s", "123", "-b"},
			rootvars: fftest.Vars{S: "123", B: true},
			rootran:  true,
		},
		{
			name:     "root args",
			args:     []string{"hello"},
			rootran:  true,
			rootargs: []string{"hello"},
		},
		{
			name:     "root flags args",
			args:     []string{"-i=123", "hello world"},
			rootvars: fftest.Vars{I: 123},
			rootran:  true,
			rootargs: []string{"hello world"},
		},
		{
			name:     "root flags -- args",
			args:     []string{"-f", "1.23", "--", "hello", "world"},
			rootvars: fftest.Vars{F: 1.23},
			rootran:  true,
			rootargs: []string{"hello", "world"},
		},
		{
			name:   "root foo",
			args:   []string{"foo"},
			fooran: true,
		},
		{
			name:     "root flags foo",
			args:     []string{"-s", "OK", "-d", "10m", "foo"},
			rootvars: fftest.Vars{S: "OK", D: 10 * time.Minute},
			fooran:   true,
		},
		{
			name:     "root flags foo flags",
			args:     []string{"-s", "OK", "-d", "10m", "foo", "-s", "Yup"},
			rootvars: fftest.Vars{S: "OK", D: 10 * time.Minute},
			foovars:  fftest.Vars{S: "Yup"},
			fooran:   true,
		},
		{
			name:     "root flags foo flags args",
			args:     []string{"-f=0.99", "foo", "-f", "1.01", "verb", "noun", "adjective adjective"},
			rootvars: fftest.Vars{F: 0.99},
			foovars:  fftest.Vars{F: 1.01},
			fooran:   true,
			fooargs:  []string{"verb", "noun", "adjective adjective"},
		},
		{
			name:     "root flags foo args",
			args:     []string{"-f=0.99", "foo", "abc", "def", "ghi"},
			rootvars: fftest.Vars{F: 0.99},
			fooran:   true,
			fooargs:  []string{"abc", "def", "ghi"},
		},
		{
			name:    "root bar -- args",
			args:    []string{"bar", "--", "argument", "list"},
			barran:  true,
			barargs: []string{"argument", "list"},
		},
	} {
		t.Run(testcase.name, func(t *testing.T) {
			foofs, foovars := fftest.Pair()
			var fooargs []string
			var fooran bool
			foo := &ffcli.Command{
				Name:    "foo",
				FlagSet: foofs,
				Exec:    func(_ context.Context, args []string) error { fooran, fooargs = true, args; return nil },
			}

			barfs, barvars := fftest.Pair()
			var barargs []string
			var barran bool
			bar := &ffcli.Command{
				Name:    "bar",
				FlagSet: barfs,
				Exec:    func(_ context.Context, args []string) error { barran, barargs = true, args; return nil },
			}

			rootfs, rootvars := fftest.Pair()
			var rootargs []string
			var rootran bool
			root := &ffcli.Command{
				FlagSet:     rootfs,
				Subcommands: []*ffcli.Command{foo, bar},
				Exec:        func(_ context.Context, args []string) error { rootran, rootargs = true, args; return nil },
			}

			err := root.Run(context.Background(), testcase.args)
			assertNoError(t, err)
			assertNoError(t, fftest.Compare(&testcase.rootvars, rootvars))
			assertBool(t, testcase.rootran, rootran)
			assertStringSlice(t, testcase.rootargs, rootargs)
			assertNoError(t, fftest.Compare(&testcase.foovars, foovars))
			assertBool(t, testcase.fooran, fooran)
			assertStringSlice(t, testcase.fooargs, fooargs)
			assertNoError(t, fftest.Compare(&testcase.barvars, barvars))
			assertBool(t, testcase.barran, barran)
			assertStringSlice(t, testcase.barargs, barargs)
		})
	}
}

func TestHelpUsage(t *testing.T) {
	for _, testcase := range []struct {
		name      string
		usageFunc func(*ffcli.Command) string
<<<<<<< HEAD
		exec      func(context.Context, []string) error
=======
		exec      func([]string) error
>>>>>>> c0f66057
		args      []string
		output    string
	}{
		{
			name:   "nil",
			args:   []string{"-h"},
			output: defaultUsageFuncOutput,
		},
		{
			name:      "DefaultUsageFunc",
			usageFunc: ffcli.DefaultUsageFunc,
			args:      []string{"-h"},
			output:    defaultUsageFuncOutput,
		},
		{
			name:      "custom usage",
			usageFunc: func(*ffcli.Command) string { return "🍰" },
			args:      []string{"-h"},
			output:    "🍰\n",
		},
		{
			name:      "ErrHelp",
			usageFunc: func(*ffcli.Command) string { return "👹" },
<<<<<<< HEAD
			exec:      func(context.Context, []string) error { return flag.ErrHelp },
=======
			exec:      func([]string) error { return flag.ErrHelp },
>>>>>>> c0f66057
			output:    "👹\n",
		},
	} {
		t.Run(testcase.name, func(t *testing.T) {
			fs, _ := fftest.Pair()
			var buf bytes.Buffer
			fs.SetOutput(&buf)

			command := &ffcli.Command{
				Name:      "TestUsageFunc",
				Usage:     "TestUsageFunc [flags] <args>",
				ShortHelp: "Some short help.",
				LongHelp:  "Some long help.",
				FlagSet:   fs,
				UsageFunc: testcase.usageFunc,
				Exec:      testcase.exec,
			}

<<<<<<< HEAD
			err := command.Run(context.Background(), testcase.args)
			assertError(t, flag.ErrHelp, err)
=======
			err := command.Run(testcase.args)
			assertErrorIs(t, flag.ErrHelp, err)
>>>>>>> c0f66057
			assertString(t, testcase.output, buf.String())
		})
	}
}

<<<<<<< HEAD
func ExampleCommand_Postparse() {
	// Assume our CLI will use some client that requires a token.
	type FooClient struct {
		token string
	}

	// It'll have a constructor.
	NewFooClient := func(token string) *FooClient {
		return &FooClient{token: token}
	}

	// We would define that token in the root command's FlagSet.
	var (
		rootFlagSet = flag.NewFlagSet("mycommand", flag.ExitOnError)
		token       = rootFlagSet.String("token", "", "API token")
	)

	// Create a placeholder client.
	var client *FooClient

	// That client will be usable by subcommands...
	foo := &ffcli.Command{
		Name: "foo",
		Exec: func(context.Context, []string) error {
			fmt.Printf("subcommand foo can use the client: %v", client)
			return nil
		},
	}

	// ...as long as we set it up in the root command's Postparse.
	root := &ffcli.Command{
		FlagSet: rootFlagSet,
		Postparse: func(context.Context) error {
			client = NewFooClient(*token)
			return nil
		},
		Subcommands: []*ffcli.Command{foo},
	}

	root.Run(context.Background(), []string{"-token", "SECRETKEY", "foo"})

	// Output:
	// subcommand foo can use the client: &{SECRETKEY}
}

=======
>>>>>>> c0f66057
func assertNoError(t *testing.T, err error) {
	t.Helper()
	if err != nil {
		t.Fatal(err)
	}
}

<<<<<<< HEAD
func assertError(t *testing.T, want, have error) {
	t.Helper()
	if want != have {
=======
func assertErrorIs(t *testing.T, want, have error) {
	t.Helper()
	if !errors.Is(have, want) {
>>>>>>> c0f66057
		t.Fatalf("want %v, have %v", want, have)
	}
}

func assertString(t *testing.T, want, have string) {
	t.Helper()
	if want != have {
		t.Fatalf("want %q, have %q", want, have)
	}
}

func assertBool(t *testing.T, want, have bool) {
	t.Helper()
	if want != have {
		t.Fatalf("want %v, have %v", want, have)
	}
}

func assertStringSlice(t *testing.T, want, have []string) {
	t.Helper()
	if len(want) == 0 && len(have) == 0 {
		return // consider []string{} and []string(nil) equivalent
	}
	if !reflect.DeepEqual(want, have) {
		t.Fatalf("want %#+v, have %#+v", want, have)
	}
}

var defaultUsageFuncOutput = strings.TrimSpace(`
USAGE
  TestUsageFunc [flags] <args>

Some long help.

FLAGS
  -b false  bool
  -d 0s     time.Duration
  -f 0      float64
  -i 0      int
  -s ...    string
  -x ...    collection of strings (repeatable)
`) + "\n"<|MERGE_RESOLUTION|>--- conflicted
+++ resolved
@@ -2,14 +2,10 @@
 
 import (
 	"bytes"
-<<<<<<< HEAD
 	"context"
+	"errors"
 	"flag"
 	"fmt"
-=======
-	"errors"
-	"flag"
->>>>>>> c0f66057
 	"reflect"
 	"strings"
 	"testing"
@@ -150,11 +146,7 @@
 	for _, testcase := range []struct {
 		name      string
 		usageFunc func(*ffcli.Command) string
-<<<<<<< HEAD
 		exec      func(context.Context, []string) error
-=======
-		exec      func([]string) error
->>>>>>> c0f66057
 		args      []string
 		output    string
 	}{
@@ -178,11 +170,7 @@
 		{
 			name:      "ErrHelp",
 			usageFunc: func(*ffcli.Command) string { return "👹" },
-<<<<<<< HEAD
 			exec:      func(context.Context, []string) error { return flag.ErrHelp },
-=======
-			exec:      func([]string) error { return flag.ErrHelp },
->>>>>>> c0f66057
 			output:    "👹\n",
 		},
 	} {
@@ -201,19 +189,13 @@
 				Exec:      testcase.exec,
 			}
 
-<<<<<<< HEAD
 			err := command.Run(context.Background(), testcase.args)
-			assertError(t, flag.ErrHelp, err)
-=======
-			err := command.Run(testcase.args)
 			assertErrorIs(t, flag.ErrHelp, err)
->>>>>>> c0f66057
 			assertString(t, testcase.output, buf.String())
 		})
 	}
 }
 
-<<<<<<< HEAD
 func ExampleCommand_Postparse() {
 	// Assume our CLI will use some client that requires a token.
 	type FooClient struct {
@@ -259,8 +241,6 @@
 	// subcommand foo can use the client: &{SECRETKEY}
 }
 
-=======
->>>>>>> c0f66057
 func assertNoError(t *testing.T, err error) {
 	t.Helper()
 	if err != nil {
@@ -268,15 +248,9 @@
 	}
 }
 
-<<<<<<< HEAD
-func assertError(t *testing.T, want, have error) {
-	t.Helper()
-	if want != have {
-=======
 func assertErrorIs(t *testing.T, want, have error) {
 	t.Helper()
 	if !errors.Is(have, want) {
->>>>>>> c0f66057
 		t.Fatalf("want %v, have %v", want, have)
 	}
 }
